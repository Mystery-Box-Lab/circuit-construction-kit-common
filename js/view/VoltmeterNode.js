--- conflicted
+++ resolved
@@ -78,11 +78,7 @@
 
     // Displays the voltage reading
     var voltageReadoutProperty = new DerivedProperty( [ voltmeter.voltageProperty ], function( voltage ) {
-<<<<<<< HEAD
-      return voltage === null ? questionMarkString : CCKUtil.createVoltageReadout( voltageUnitsString, voltage );
-=======
-      return voltage === null ? questionMarkString : CircuitConstructionKitCommonUtil.createMeasurementReadout( voltageUnitsString, 'voltage', voltage, 2 );
->>>>>>> 3b3e1a07
+      return voltage === null ? questionMarkString : CircuitConstructionKitCommonUtil.createVoltageReadout( voltageUnitsString, voltage );
     } );
 
     var probeTextNode = new ProbeTextNode( voltageReadoutProperty, options.showResultsProperty, voltageString, tandem.createTandem( 'probeTextNode' ), {
