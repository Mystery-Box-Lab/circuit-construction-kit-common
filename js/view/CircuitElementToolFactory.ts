--- conflicted
+++ resolved
@@ -279,11 +279,7 @@
       } );
   }
 
-<<<<<<< HEAD
-  public createResistorToolNode( tandem: Tandem, providedOptions?: CreateResistorToolNodeProvidedOptions ): CircuitElementToolNode {
-=======
-  public createResistorToolNode( group: PhetioGroup<Resistor, [ Vertex, Vertex ]> | PhetioGroup<Resistor, [ Vertex, Vertex, ResistorType ]> = this.circuit.resistorGroup, providedOptions?: CreateResistorToolNodeProvidedOptions ): CircuitElementToolNode {
->>>>>>> a1e22ddc
+  public createResistorToolNode( tandem: Tandem, group: PhetioGroup<Resistor, [ Vertex, Vertex ]> | PhetioGroup<Resistor, [ Vertex, Vertex, ResistorType ]> = this.circuit.resistorGroup, providedOptions?: CreateResistorToolNodeProvidedOptions ): CircuitElementToolNode {
     const options = optionize<CreateResistorToolNodeProvidedOptions, CreateResistorToolNodeSelfOptions, CreateCircuitElementToolNodeSelfOptions>()( {
       count: 10,
       resistorType: ResistorType.RESISTOR,
@@ -312,7 +308,7 @@
         const vertices = this.circuit.createVertexPairArray( position, resistorType.length );
         return group.createNextElement( vertices[ 0 ], vertices[ 1 ], resistorType );// last arg ignored by some groups
       }, {
-        tandem: tandem,
+        tandem: options.tandem,
         lifelikeIconHeight: options.lifelikeIconHeight,
         schematicIconHeight: options.schematicIconHeight
       } );
@@ -394,13 +390,8 @@
       } );
   }
 
-<<<<<<< HEAD
   public createPaperClipToolNode( tandem: Tandem ): CircuitElementToolNode {
-    return this.createResistorToolNode( tandem, {
-=======
-  public createPaperClipToolNode(): CircuitElementToolNode {
-    return this.createResistorToolNode( this.circuit.householdObjectGroup, {
->>>>>>> a1e22ddc
+    return this.createResistorToolNode( tandem, this.circuit.householdObjectGroup, {
       count: 1,
       resistorType: ResistorType.PAPER_CLIP,
       tandemName: 'paperClipToolNode',
@@ -409,13 +400,8 @@
   }
 
   // Same docs as for createPaperClipToolNode
-<<<<<<< HEAD
   public createCoinToolNode( tandem: Tandem ): CircuitElementToolNode {
-    return this.createResistorToolNode( tandem, {
-=======
-  public createCoinToolNode(): CircuitElementToolNode {
-    return this.createResistorToolNode( this.circuit.householdObjectGroup, {
->>>>>>> a1e22ddc
+    return this.createResistorToolNode( tandem, this.circuit.householdObjectGroup, {
       count: 1,
       resistorType: ResistorType.COIN,
       tandemName: 'coinToolNode',
@@ -425,13 +411,8 @@
   }
 
   // Same docs as as for createPaperClipToolNode
-<<<<<<< HEAD
   public createDollarBillToolNode( tandem: Tandem ): CircuitElementToolNode {
-    return this.createResistorToolNode( tandem, {
-=======
-  public createDollarBillToolNode(): CircuitElementToolNode {
-    return this.createResistorToolNode( this.circuit.householdObjectGroup, {
->>>>>>> a1e22ddc
+    return this.createResistorToolNode( tandem, this.circuit.householdObjectGroup, {
       count: 1,
       resistorType: ResistorType.DOLLAR_BILL,
       tandemName: 'dollarBillToolNode',
@@ -441,13 +422,8 @@
   }
 
   // Same docs as for createPaperClipToolNode
-<<<<<<< HEAD
   public createEraserToolNode( tandem: Tandem ): CircuitElementToolNode {
-    return this.createResistorToolNode( tandem, {
-=======
-  public createEraserToolNode(): CircuitElementToolNode {
-    return this.createResistorToolNode( this.circuit.householdObjectGroup, {
->>>>>>> a1e22ddc
+    return this.createResistorToolNode( tandem, this.circuit.householdObjectGroup, {
       count: 1,
       resistorType: ResistorType.ERASER,
       tandemName: 'eraserToolNode',
@@ -457,13 +433,8 @@
   }
 
   // Same docs as for createPaperClipToolNode
-<<<<<<< HEAD
   public createPencilToolNode( tandem: Tandem ): CircuitElementToolNode {
-    return this.createResistorToolNode( tandem, {
-=======
-  public createPencilToolNode(): CircuitElementToolNode {
-    return this.createResistorToolNode( this.circuit.householdObjectGroup, {
->>>>>>> a1e22ddc
+    return this.createResistorToolNode( tandem, this.circuit.householdObjectGroup, {
       count: 1,
       resistorType: ResistorType.PENCIL,
       tandemName: 'pencilToolNode',
@@ -473,13 +444,8 @@
   }
 
   // Same docs as for createPaperClipToolNode
-<<<<<<< HEAD
   public createHandToolNode( tandem: Tandem ): CircuitElementToolNode {
-    return this.createResistorToolNode( tandem, {
-=======
-  public createHandToolNode(): CircuitElementToolNode {
-    return this.createResistorToolNode( this.circuit.householdObjectGroup, {
->>>>>>> a1e22ddc
+    return this.createResistorToolNode( tandem, this.circuit.householdObjectGroup, {
       count: 1,
       resistorType: ResistorType.HAND,
       tandemName: 'handToolNode',
@@ -489,13 +455,8 @@
   }
 
   // Same docs as for createPaperClipToolNode
-<<<<<<< HEAD
   public createDogToolNode( tandem: Tandem ): CircuitElementToolNode {
-    return this.createResistorToolNode( tandem, {
-=======
-  public createDogToolNode(): CircuitElementToolNode {
-    return this.createResistorToolNode( this.circuit.householdObjectGroup, {
->>>>>>> a1e22ddc
+    return this.createResistorToolNode( tandem, this.circuit.householdObjectGroup, {
       count: 1,
       resistorType: ResistorType.DOG,
       tandemName: 'dogToolNode',
@@ -505,13 +466,8 @@
   }
 
   // Same docs as for createPaperClipToolNode
-<<<<<<< HEAD
   public createExtremeResistorToolNode( tandem: Tandem ): CircuitElementToolNode {
-    return this.createResistorToolNode( tandem, {
-=======
-  public createExtremeResistorToolNode(): CircuitElementToolNode {
-    return this.createResistorToolNode( this.circuit.extremeResistorGroup, {
->>>>>>> a1e22ddc
+    return this.createResistorToolNode( tandem, this.circuit.extremeResistorGroup, {
       count: 4,
       resistorType: ResistorType.EXTREME_RESISTOR,
       tandemName: 'extremeResistorToolNode',
